## [1.1.0] - 2025-01-01

### Added

- Added the eigen solver `HermEigsSolver` for complex-valued Hermitian matrices
- Added the support for complex Hermitian matrices to various linear algebra classes, such as `Arnoldi`, `Lanczos`, and `BKLDLT`
- `SimpleRandom` can now generate random complex values
- Added testing code for Arnoldi factorization on both real matrices and complex Hermitian matrices
- Added `BKLDLT` tests for complex Hermitian matrices
- Added testing code for the `HermEigsSolver` solver

### Added
- Added test examples from previous bug reports

### Changed
<<<<<<< HEAD

=======
- Better heuristics for basis restarting in the Lanczos factorization,
  which fixes [#159](https://github.com/yixuan/spectra/issues/159)
>>>>>>> 736feb5d
- Fixed the support for non-literal data types
  ([#150](https://github.com/yixuan/spectra/issues/150))
- Various CMake configuration improvements
  ([#127](https://github.com/yixuan/spectra/pull/127),
  [#140](https://github.com/yixuan/spectra/pull/140),
  [#152](https://github.com/yixuan/spectra/pull/152)),
  thanks to [@LTLA](https://github.com/LTLA),
  [@JensWehner](https://github.com/jschueller),
  [@shivupa](https://github.com/shivupa),
  [@jschueller](https://github.com/jschueller),
  [@alecjacobson](https://github.com/alecjacobson), and
  [@jdumas](https://github.com/jdumas)
- Miscellaneous GitHub Actions updates
- Various internal implementation changes to accommodate operations on complex-valued matrices
- Improved the numerical stability of `BKLDLT` linear system solver
- Change `SymEigsBase` to `HermEigsBase` as the base class for both real symmetric and complex Hermitian eigen solvers



## [1.0.1] - 2022-04-06

### Added

- Added SIMD support for `UpperHessenbergSchur`. This should accelerate
  general eigen solvers such as `GenEigsSolver`
- Added test code for `UpperHessenbergSchur`

### Changed

- Fixed several bugs in the examples caused by the `const` keyword,
  reported by [@alexpghayes](https://github.com/alexpghayes)
  ([#135](https://github.com/yixuan/spectra/issues/135),
  [#137](https://github.com/yixuan/spectra/pull/137))
- Updated the included [Catch2](https://github.com/catchorg/Catch2) to v2.13.8



## [1.0.0] - 2021-07-01

### Added

- Added version macros `SPECTRA_MAJOR_VERSION`, `SPECTRA_MINOR_VERSION`,
  `SPECTRA_PATCH_VERSION`, and `SPECTRA_VERSION` that are included by all eigen solvers
- Added the wrapper class `SparseGenComplexShiftSolve` for eigen solver with complex shifts
- Added the `SymGEigsShiftSolver` class for symmetric generalized eigen solver with real shifts
- Added the wrapper class `SymShiftInvert` that can be used with `SymGEigsShiftSolver`
- Added test code for symmetric generalized eigen solver with real shifts
- Added an internal class `UpperHessenbergSchur` to compute the Schur decomposition of
  upper Hessenberg matrices more efficiently
- Added a `Flags` template parameter to every matrix operation class
  (e.g. `DenseCholesky` and `DenseSymMatProd`), whose possible values are `Eigen::ColMajor`
  and `Eigen::RowMajor`. This parameter allows these wrapper classes to handle row-major matrices.
  If the input matrix is inconsistent with the `Flags` parameter (e.g., if `Flags` is
  `Eigen::ColMajor` but the input matrix is row-major), a compiler error will occur
- Added the member function `info()` and convergence tests to `SparseRegularInverse`,
  suggested by [@Spammed](https://github.com/Spammed) ([#111](https://github.com/yixuan/spectra/issues/111))
- Added symmetric Davidson eigen solver `DavidsonSymEigsSolver`, written by Felipe Zapata,
  Nicolas Renaud, Victor Azizi, Pablo Lopez-Tarifa, and Jens Wehner from the Netherlands eScience Center
- Extended matrix operations in `DenseGenMatProd`, `DenseSymMatProd`, `SparseGenMatProd`, and
  `SparseSymMatProd` to handle matrix-matrix products and coefficient-wise accessors

### Changed

- **API change**: Spectra now requires C++11
- **API change**: All enumerations have been converted to enum classes
  (e.g. `LARGEST_MAGN` is now `SortRule::LargestMagn`)
- **API change**: Selection rules are no longer template parameters. They are now
  specified in the `compute()` member function as arguments
- **API change**: The `Scalar` template parameter has been removed from eigen solvers.
  Instead, matrix operation classes now need to define a public type named `Scalar`
- **API change**: Constructors of solvers now request references of matrix operators
  instead of pointers
- Clang-Format now uses the C++11 standard to format code
- Updated documentation to reflect the new API
- Many internal changes to make use of C++11 features
- Added a `SPECTRA_` prefix to each header guard to prevent potential name clash
- Changed the default value of the `Flags` template parameter that exists in various
  class templates from `0` to the more readable constant `Eigen::ColMajor`
- Renamed the function `mat_prod` to `perform_op` in the `SparseRegularInverse` wrapper class.
  This makes the API more consistent when implementing new generalized eigen solvers
- Improved the precision of `UpperHessenbergQR` and `TridiagQR` by computing the
  Givens rotations in a more stable way
- Added a deflation test to `TridiagQR` to accelerate the convergence of eigen solvers
- Improved the precision of `TridiagQR::matrix_QtHQ()` by directly applying rotations
  to the original input matrix
- Improved the precision of `DoubleShiftQR` by computing the Householder reflectors
  in a more stable way
- Improved the deflation test in `DoubleShiftQR`
- More careful computation of residual vectors in the `Lanczos` process
- Initial vectors in the `Lanczos` and `Arnoldi` processes are now forced to be in the
  range of the `A` matrix
- More sensible test for orthogonality in generating new random vectors in the
  `Lanczos` and `Arnoldi` processes
- In symmetric eigen solvers large shifts are applied first to increase precision
- Updated the included [Catch2](https://github.com/catchorg/Catch2) to v2.13.6



## [0.9.0] - 2020-05-19

### Added

- Added support for CMake build, contributed by
  [Guillaume Acke](https://github.com/guacke) and [Jens Wehner](https://github.com/JensWehner)
  ([#70](https://github.com/yixuan/spectra/pull/70), [#88](https://github.com/yixuan/spectra/pull/88))
- Spectra can now be installed via [conda-forge](https://github.com/conda-forge/spectralib-feedstock),
  thanks to [Guillaume Acke](https://github.com/guacke) and [Julien Schueller](https://github.com/jschueller)
  ([#81](https://github.com/yixuan/spectra/pull/81), [#85](https://github.com/yixuan/spectra/pull/85))
- The source code of Spectra is now formatted using
  [Clang-Format](https://clang.llvm.org/docs/ClangFormat.html), suggested by
  [Jens Wehner](https://github.com/JensWehner)

### Changed

- Fixed a compiler warning caused by unused parameter, contributed by
  [Julien Schueller](https://github.com/jschueller) ([#80](https://github.com/yixuan/spectra/pull/80))
- Changed the implementation of `BKLDLT` solver to improve precision in some tests



## [0.8.1] - 2019-06-05

### Changed

- Fixed a bug in `BKLDLT` in which a wrong type was used, thanks to
  [@jdbancal](https://github.com/jdbancal) for the issue
  [#64](https://github.com/yixuan/spectra/pull/64)
- Fixed a bug in `BKLDLT` that caused segmentation fault in some edge
  cases, also reported by [@jdbancal](https://github.com/jdbancal) in issue
  [#66](https://github.com/yixuan/spectra/issues/66)
- The type `Eigen::Index` is now globally used for indices and sizes, in order to
  handle potentially large matrices. This was suggested by
  [Yuan Yao](https://github.com/y-yao) in issue
  [#19](https://github.com/yixuan/spectra/issues/19)



## [0.8.0] - 2019-04-03

### Added

- Added a `BKLDLT` class that implements the Bunch-Kaufman LDLT decomposition
  for symmetric indefinite matrices. According to the Eigen documentation,
  currently `Eigen::LDLT` cannot handle some special indefinite matrices such
  as `[0, 1; 1, 0]`, but `BKLDLT` is applicable to any symmetric matrices as
  long as it is not singular. LDLT decomposition is used in shift-and-invert
  solvers (see below)
- Added a unit test for `BKLDLT`

### Changed

- `DenseSymShiftSolve` now uses the newly added `BKLDLT` class to do the
  decomposition. This change broadens the class of matrices that
  `DenseSymShiftSolve` can handle, reduces memory use, and should also improve
  the numerical stability of the solver
- Replaced `Eigen::SimplicialLDLT` with `Eigen::SparseLU` in the `SparseSymShiftSolve`
  class, as some edge-case indefinite matrices may break `Eigen::SimplicialLDLT`
- `SparseSymShiftSolve` and `SparseGenRealShiftSolve` will throw an error if
  the factorization failed, for example, on singular matrices
- Fixed a missing `#include` in `DenseCholesky.h`, thanks to
  [Lennart Trunk](https://github.com/TheScarfix) for the issue
  [#59](https://github.com/yixuan/spectra/issues/59)
- Fixed errors in examples ([#60](https://github.com/yixuan/spectra/issues/60)),
  thanks to [@linuxfreebird](https://github.com/linuxfreebird)
- Updated the included [Catch2](https://github.com/catchorg/Catch2) to v2.7.0



## [0.7.0] - 2019-01-10

### Added

- Added a directory `contrib` to include code contributed by users. It is not
  formally a part of the Spectra library, but it may contain useful solvers
  and applications based on Spectra. Code in `contrib` may not be fully tested,
  so please use with caution. Feedback and report of issues are always welcome
- Added an eigen solver `LOBPCGSolver` in the `contrib` directory using the
  [LOBPCG](https://en.wikipedia.org/wiki/LOBPCG) algorithm,
  contributed by [Anna Araslanova](https://github.com/AnnaAraslanova)
- Added a partial SVD solver `PartialSVDSolver` in the `contrib` directory
- Added two internal classes `Arnoldi` and `Lanczos` to compute the Arnoldi/Lanczos
  factorization in eigen solvers
- Added a few other internal classes to refactor the eigen solver classes (see below)

### Changed

- **API change**: Spectra now requires Eigen >= 3.3
- **API change**: The library header files are moved into a directory
  named `Spectra`. Hence the recommended include directive would look like
  `#include <Spectra/SymEigsSolver.h>`
- All eigen solvers have been refactored using a cleaner class hierarchy.
  It may potentially make the implementation of new eigen solvers easier,
  especially for generalized eigen problems
- The matrix operation classes (e.g. `DenseSymMatProd` and `SparseSymMatProd`)
  are now internally using an
  [Eigen::Ref](https://eigen.tuxfamily.org/dox/classEigen_1_1Ref.html) object
  to wrap the user matrices, thanks to
  [Dario Mangoni](https://github.com/dariomangoni) who raised this issue in
  [#16](https://github.com/yixuan/spectra/issues/16)
- Fixed inappropriate range of random numbers in the tests
- Updated the included [Catch2](https://github.com/catchorg/Catch2) to v2.4.2



## [0.6.2] - 2018-05-22

### Changed

- Fixed regressions in v0.6.0 on some edge cases
- Improved the accuracy of restarting processes in `SymEigsSolver` and `GenEigsSolver`
- Updated the included [Catch2](https://github.com/catchorg/Catch2) to v2.2.2
- Code and documentation cleanup



## [0.6.1] - 2018-03-03

### Changed

- Fixed a bug of uninitialized memory
- Updated the included [Catch2](https://github.com/catchorg/Catch2) to v2.1.2



## [0.6.0] - 2018-03-03

### Added

- Added virtual destructors to the `SymEigsSolver` and `UpperHessenbergQR` classes
  to fix compiler warnings, by [Julian Kent](https://github.com/jkflying)
- Added a `NUMERICAL_ISSUE` entry to the `COMPUTATION_INFO` enumeration to indicate
  the status of Cholesky decomposition
- Added the `info()` member function to `DenseCholesky` and `SparseCholesky` to
  report the status of the decomposition
- Added a missing `#include` item in `SparseCholesky.h`, thanks to
  [Maxim Torgonsky](https://github.com/kriolog)
- Added a `TypeTraits` class to retrieve additional numeric limits of scalar value
  types

### Changed

- Documentation updates
- Updated the project URL to [https://spectralib.org](https://spectralib.org)
- Some internal improvements, such as pre-allocating vectors in loops, and changing
  return type to reference, thanks to
  [Angelos Mantzaflaris](https://github.com/filiatra)
- Improved the accuracy of symmetric and general eigen solvers
- Reduced the memory use of `UpperHessenbergQR` and `TridiagQR` decompositions
- Updated the included [Catch2](https://github.com/catchorg/Catch2) to v2.0.1
- Updated the testing code using the new API of Catch2
- Updated Travis CI script



## [0.5.0] - 2017-02-05

### Added

- Added the generalized eigen solver `SymGEigsSolver` in the regular inverse mode
- Added the wrapper class `SparseRegularInverse` that can be used with
  `SymGEigsSolver` in the regular inverse mode
- Added test code for generalized eigen solver in the regular inverse mode

### Changed

- Improved the numerical precision and stability of some internal linear
  algebra classes, including `TridiagEigen`, `UpperHessenbergEigen`, and
  `DoubleShiftQR`
- **API change**: The `x_in` argument in matrix operation functions, e.g.
  `perform_op()`, is now labelled to be constant
- Fixed a [bug](https://github.com/yixuan/spectra/issues/15) that
  `GenEigsComplexShiftSolver` gave wrong results when transforming back the
  eigenvalues, discovered by [@jdbancal](https://github.com/jdbancal)
- Updated included [Catch](https://github.com/philsquared/Catch) to v1.7.0
- Documentation improvement



## [0.4.0] - 2016-11-14

### Added

- Added an `Uplo` template parameter to the `DenseSymShiftSolve` class
- Added the generalized eigen solver `SymGEigsSolver` in the Cholesky mode
- Added the wrapper classes `DenseCholesky` and `SparseCholesky` that can be
  used with `SymGEigsSolver` in the Cholesky mode
- Added test code for generalized eigen solver in the Cholesky mode

### Changed

- Updated included [Catch](https://github.com/philsquared/Catch) to v1.5.7
- Improved documentation
- Updated Travis CI script
- Allowing basic math functions such as `abs()` and `sqrt()` to be overloaded
  (avoid using `std::abs` and `std::sqrt` directly), thanks to
  [@jdbancal](https://github.com/jdbancal). This makes it possible to use
  user-defined float number types with Spectra
- Replaced other `std` functions by their Eigen counterparts, for example using
  `Eigen::NumTraits<Scalar>::epsilon()` to substitute
  `std::numeric_limits<Scalar>::epsilon()`
- Improved the numerical stability of several operations, e.g. the function
  `hypot(x, y)` is used to compute `sqrt(x^2 + y^2)`
- More careful use of "approximate zero" constants
- Fixed an out-of-bound [bug](https://github.com/yixuan/spectra/issues/14)
  detected by [@jdbancal](https://github.com/jdbancal)



## [0.3.0] - 2016-07-03

### Added

- Added the wrapper classes `SparseSymMatProd` and `SparseSymShiftSolve`
  for sparse symmetric matrices
- Added the wrapper class `SparseGenRealShiftSolve` for general sparse matrices
- Added tests for sparse matrices
- Using Travis CI for automatic unit test

### Changed

- Updated included [Catch](https://github.com/philsquared/Catch) to v1.5.6
- **API change**: Each eigen solver was moved to its own header file.
  For example to use `SymEigsShiftSolver` one needs to include
  `<SymEigsShiftSolver.h>`
- Header files for internal use were relocated



## [0.2.0] - 2016-02-28

### Added

- Benchmark script now outputs number of matrix operations
- Added this change log
- Added a simple built-in random number generator, so that the algorithm
  was made to be deterministic
- Added the wrapper class `DenseSymMatProd` for symmetric matrices

### Changed

- Improved Arnoldi factorization
  - Iteratively corrects orthogonality
  - Creates new residual vector when invariant subspace is found
  - Stability for matrices with repeated eigenvalues is greatly improved
- Adjusted deflation tolerance in double shift QR
- Updated result analyzer
- Updated included [Catch](https://github.com/philsquared/Catch) to v1.3.4
- Updated copyright information
- **API change**: Default operator of `SymEigsSolver` was changed from
  `DenseGenMatProd` to `DenseSymMatProd`



## [0.1.0] - 2015-12-19

### Added

- Initial release of Spectra<|MERGE_RESOLUTION|>--- conflicted
+++ resolved
@@ -8,17 +8,12 @@
 - Added testing code for Arnoldi factorization on both real matrices and complex Hermitian matrices
 - Added `BKLDLT` tests for complex Hermitian matrices
 - Added testing code for the `HermEigsSolver` solver
-
-### Added
 - Added test examples from previous bug reports
 
 ### Changed
-<<<<<<< HEAD
-
-=======
+
 - Better heuristics for basis restarting in the Lanczos factorization,
   which fixes [#159](https://github.com/yixuan/spectra/issues/159)
->>>>>>> 736feb5d
 - Fixed the support for non-literal data types
   ([#150](https://github.com/yixuan/spectra/issues/150))
 - Various CMake configuration improvements
