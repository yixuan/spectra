// Copyright (C) 2016-2020 Yixuan Qiu <yixuan.qiu@cos.name>
//
// This Source Code Form is subject to the terms of the Mozilla
// Public License v. 2.0. If a copy of the MPL was not distributed
// with this file, You can obtain one at https://mozilla.org/MPL/2.0/.

#ifndef SPECTRA_SEARCH_SPACE_H
#define SPECTRA_SEARCH_SPACE_H

#include <Eigen/Dense>
#include "RitzPairs.h"
#include "../LinAlg/Orthogonalization.h"

namespace Spectra {
template <typename Scalar>

///
/// \ingroup Search Space
///
/// This class handles the creation and manipulation of the search space
/// for iterative eigensolvers such as Davidson, Jacobi-Davidson etc ....

class SearchSpace
{
private:
    using Index = Eigen::Index;
    using Matrix = Eigen::Matrix<Scalar, Eigen::Dynamic, Eigen::Dynamic>;

public:
    SearchSpace() = default;

<<<<<<< HEAD
    /// returns the current size of the search space
    void size() const
=======
    Index size() const
>>>>>>> 88af3dd5
    {
        return basis_vectors_.cols();
    }

    /// Updates the matrix formed by the operator applied to the search space
    /// after the addition of new vectors in the search space. Only the product
    /// of the operator with the new vectors is computed and the results is appended
    /// to the op_basis_product member variable
    /// \param OpType operator representing the matrix
    template <typename OpType>
    void update_operator_basis_product(OpType &op)
    {
        Index nvec = basis_vectors_.cols() - op_basis_product_.cols();
        op_basis_product_.conservativeResize(Eigen::NoChange, basis_vectors_.cols());
        op_basis_product_.rightCols(nvec) = op * basis_vectors_.rightCols(nvec);
    }

<<<<<<< HEAD
    /// Computes the matrix formed by the operator applied to the search space
    /// \param OpType operator representing the matrix
=======
    void InitializeSearchSpace(const Eigen::Ref<const Matrix> &initial_vectors)
    {
        basis_vectors_ = initial_vectors;
        op_basis_product_ = Matrix(initial_vectors.rows(), 0);
    }

>>>>>>> 88af3dd5
    template <typename OpType>
    void full_update(OpType &op)
    {
        op_basis_product_ = op * basis_vectors_;
    }

    /// Restart the search space by reducing the basis vector to the last
    /// Ritz eigenvector
    /// \param ritz_pair Instance of a RitzPair class
    /// \param size size of the restart
    void restart(const RitzPairs<Scalar> &ritz_pairs, Index size)
    {
        basis_vectors_ = ritz_pairs.RitzVectors().leftCols(size);
        op_basis_product_ = op_basis_product_ * ritz_pairs.SmallRitzVectors().leftCols(size);
    }

    /// Append new vector to the search space and
    /// orthogonalie the resulting matrix
    /// \param new_vect matrix of new correction vectors
    void extend_basis(const Matrix &new_vect)
    {
        Index leftColstoSkip = size();
        append_new_vectors_to_basis(new_vect);
        Spectra::twice_is_enough_orthogonalisation(basis_vectors_, leftColstoSkip);
    }

    /// Returns the basis vectors
    const Matrix &BasisVectors() const { return basis_vectors_; }
<<<<<<< HEAD

    /// Return the basis vectors
    Matrix &BasisVectors() { return basis_vectors_; }

    /// Returns the operator applied to basis vector
=======
>>>>>>> 88af3dd5
    const Matrix &OperatorBasisProduct() const { return op_basis_product_; }

    /// Returns the operator applied to basis vector
    Matrix &OperatorBasisProduct() { return op_basis_product_; }

private:
    Matrix basis_vectors_;
    Matrix op_basis_product_;

    /// Append new vector to the basis
    /// \param new_vect matrix of new correction vectors
    void append_new_vectors_to_basis(const Matrix &new_vect)
    {
        Index num_update = new_vect.cols();
        basis_vectors_.conservativeResize(Eigen::NoChange, basis_vectors_.cols() + num_update);
        basis_vectors_.rightCols(new_vect.cols()) = new_vect;
    }
};

}  // namespace Spectra

#endif  // SPECTRA_SEARCH_SPACE_H<|MERGE_RESOLUTION|>--- conflicted
+++ resolved
@@ -29,12 +29,8 @@
 public:
     SearchSpace() = default;
 
-<<<<<<< HEAD
     /// returns the current size of the search space
-    void size() const
-=======
     Index size() const
->>>>>>> 88af3dd5
     {
         return basis_vectors_.cols();
     }
@@ -52,21 +48,10 @@
         op_basis_product_.rightCols(nvec) = op * basis_vectors_.rightCols(nvec);
     }
 
-<<<<<<< HEAD
-    /// Computes the matrix formed by the operator applied to the search space
-    /// \param OpType operator representing the matrix
-=======
     void InitializeSearchSpace(const Eigen::Ref<const Matrix> &initial_vectors)
     {
         basis_vectors_ = initial_vectors;
         op_basis_product_ = Matrix(initial_vectors.rows(), 0);
-    }
-
->>>>>>> 88af3dd5
-    template <typename OpType>
-    void full_update(OpType &op)
-    {
-        op_basis_product_ = op * basis_vectors_;
     }
 
     /// Restart the search space by reducing the basis vector to the last
@@ -91,18 +76,9 @@
 
     /// Returns the basis vectors
     const Matrix &BasisVectors() const { return basis_vectors_; }
-<<<<<<< HEAD
-
-    /// Return the basis vectors
-    Matrix &BasisVectors() { return basis_vectors_; }
 
     /// Returns the operator applied to basis vector
-=======
->>>>>>> 88af3dd5
     const Matrix &OperatorBasisProduct() const { return op_basis_product_; }
-
-    /// Returns the operator applied to basis vector
-    Matrix &OperatorBasisProduct() { return op_basis_product_; }
 
 private:
     Matrix basis_vectors_;
