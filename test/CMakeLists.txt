--- conflicted
+++ resolved
@@ -8,7 +8,11 @@
         GenEigs.cpp
         GenEigsRealShift.cpp
         GenEigsComplexShift.cpp
+        JDSymEigsBase.cpp
+        JDSymEigsDPR.cpp
         QR.cpp
+        RitzPairs.cpp
+        SearchSpace.cpp
         SparseGenMatProd.cpp
         SparseSymMatProd.cpp
         SVD.cpp
@@ -16,14 +20,6 @@
         SymEigsShift.cpp
         SymGEigsCholesky.cpp
         SymGEigsRegInv.cpp
-<<<<<<< HEAD
-        SVD.cpp
-        JDSymEigsBase.cpp
-        JDSymEigsDPR.cpp
-        RitzPairs.cpp
-        SearchSpace.cpp
-=======
->>>>>>> f8271aa4
         )
 
 foreach(TEST_SOURCE ${test_target_sources})
