--- conflicted
+++ resolved
@@ -11,12 +11,8 @@
         GenEigsComplexShift.cpp
         Orthogonalization.cpp
         JDSymEigsBase.cpp
-<<<<<<< HEAD
-        JDSymEigsDPR.cpp
         JDSymEigsDPR_example.cpp
-=======
         JDSymEigsDPRConstructor.cpp
->>>>>>> 88af3dd5
         QR.cpp
         RitzPairs.cpp
         SearchSpace.cpp
